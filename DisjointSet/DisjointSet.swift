--- conflicted
+++ resolved
@@ -41,6 +41,14 @@
 
 
 	// MARK: Find
+
+	/// Returns the index of the representative of the set for the element at index `a`.
+	public func find(a: Int) -> Int {
+		while sets[x].parent != x {
+			x = sets[x].parent
+		}
+		return x
+	}
 
 	/// Returns the index of the representative of the set for the element at index `a`.
 	public mutating func findInPlace(a: Int) -> Int {
@@ -107,7 +115,7 @@
 
 	public var description: String {
 		let groups = reduce(lazy(enumerate(self))
-			.map { (self.findImmutable($0), toString($1)) }, [Int: [String]]()) { (var g, kv) in
+			.map { (self.find($0), toString($1)) }, [Int: [String]]()) { (var g, kv) in
 				g[kv.0] = (g[kv.0] ?? []) + [ kv.1 ]
 				return g
 			}
@@ -124,7 +132,6 @@
 
 	// MARK: Private
 
-<<<<<<< HEAD
 	/// The storage for the sets operated upon by the disjoint set.
 	///
 	/// The sets are logically an in-tree: each element has a parent index pointing at the next representative of its set. When the element is its set’s representative, `parent` will be its own index.
@@ -132,14 +139,5 @@
 	/// They are additionally ranked, which is an optimization which helps to ensure that the trees are as flat as possible.
 	///
 	/// Finally, they hold the caller-facing value of type `T`.
-=======
-	private func findImmutable(var x: Int) -> Int {
-		while sets[x].parent != x {
-			x = sets[x].parent
-		}
-		return x
-	}
-
->>>>>>> 69ffc58b
 	private var sets: [(parent: Int, rank: Int, value: T)]
 }